--- conflicted
+++ resolved
@@ -86,19 +86,11 @@
         self.zero_shards = self.lora_config.base_weight_sharding
         self.sharded_weight_size = int(float(self.input_dim) // self.zero_shards)
         w = torch.nn.Parameter(torch.empty((self.output_dim, self.sharded_weight_size), dtype=dtype))
-<<<<<<< HEAD
         if self.quantization_config is not None:
             assert dtype == torch.bfloat16, "only bfloat16 is supported when using quantization"
             self.base_weight = QuantizedParameter(w, 
                                                   requires_grad=False,  # quantized weights must be frozen
                                                   quantization_config=quantization_config)
-=======
-        torch.nn.init.xavier_uniform_(w)
-
-        if self.quantization_config is not None:
-            assert dtype == torch.bfloat16, "only bfloat16 is supported when using quantization"
-            self.base_weight = QuantizedParameter(w, quantization_config=quantization_config)
->>>>>>> ffe2223e
         else:
             self.base_weight = w
 
