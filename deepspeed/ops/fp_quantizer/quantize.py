# Copyright (c) Microsoft Corporation.
# SPDX-License-Identifier: Apache-2.0

# DeepSpeed Team

import torch
import abc
from abc import ABC

import gc
from deepspeed.ops.op_builder import FPQuantizerBuilder
from deepspeed.accelerator import get_accelerator

fp_quant_module = None


class Quantizer(ABC):
    """
    Abstract Quantizer class that implmenents quantize/dequantize methods.

    Arguments:
        group_size (int, optional): number of values or elements that are grouped
            together for the quantization process.
    """

    def __init__(self, group_size=512) -> None:
        self.group_size = group_size

    @abc.abstractmethod
    def quantize(self,
                 input,
                 q_bits=8,
                 q_mantisa_bits=3,
                 stochastic_mode=False,
                 return_meta_tensor=False) -> torch.Tensor:
        ...

    @abc.abstractmethod
    def dequantize(self, input_q, fp_out=None, q_bits=8, q_mantisa_bits=3, scale=None) -> torch.Tensor:
        ...


class FP_Quantize(Quantizer):

    def __init__(self, group_size=512) -> None:
        global fp_quant_module
        super().__init__(group_size=group_size)
        if fp_quant_module is None:
            fp_quant_module = FPQuantizerBuilder().load()
        self.orig_dtype = None

    def quantize(self,
                 input,
                 q_bits=8,
                 q_mantisa_bits=3,
                 stochastic_mode=False,
                 return_meta_tensor=False) -> torch.Tensor:
        assert input.dtype == torch.bfloat16, "only support bf16 for now"
        if return_meta_tensor:
            assert q_bits == 8, "meta tensor is only supported with q_bit=8"

        self.orig_dtype = input.dtype
        self.orig_shape = input.shape

        if q_bits == 8:
            pass
        elif q_bits == 12:
            q_mantisa_bits = 4
        elif q_bits == 6:
            q_mantisa_bits = 2
        elif q_bits == 4:
            q_mantisa_bits = 1
        else:
            assert (0), \
                f"Missing {q_bits}-quantization, please add the template arguments for the kernel to support this precision!"
        self.num_groups = input.numel() // self.group_size
        self.input_q = torch.ones(self.num_groups,
                                  int(self.group_size * q_bits) // 8 + 4,
                                  dtype=torch.uint8,
                                  device=input.device)
        out = fp_quant_module.quantize(self.input_q, input, self.group_size, stochastic_mode, q_bits, q_mantisa_bits)
        if return_meta_tensor:
            data, self.scale = out.split(self.group_size, dim=-1)
            data = data.contiguous().reshape(input.shape)
            self.scale = self.scale.contiguous()
            del self.input_q
            del out
            gc.collect()
<<<<<<< HEAD
            torch.cuda.empty_cache()
=======
            get_accelerator().empty_cache()
>>>>>>> 0584689d
            return data, self.scale

        return out

<<<<<<< HEAD
    def to(self, *args, **kwargs):
        # Intermediate tensors may need to be moved to different devices
        if hasattr(self, 'input_q'):
            self.input_q = self.input_q.to(*args, **kwargs)
        if hasattr(self, 'scale'):
            self.scale = self.scale.to(*args, **kwargs)

=======
>>>>>>> 0584689d
    def get_scales(self):
        return fp_quant_module.get_scales(self.scale, self.num_groups)

    def dequantize(self, input_q, fp_out=None, q_bits=8, q_mantisa_bits=3, scale=None) -> torch.Tensor:
        assert (self.orig_dtype is not None), \
            "[De-quantization Error]: you need to call quantize before dequantizing!"
        fp_out = torch.empty(self.orig_shape, dtype=self.orig_dtype,
                             device=input_q.device) if fp_out is None else fp_out
        if q_bits == 8:
            pass
        elif q_bits == 12:
            q_mantisa_bits = 4
        elif q_bits == 6:
            q_mantisa_bits = 2
        elif q_bits == 4:
            q_mantisa_bits = 1
        else:
            assert (0), \
                f"Missing {q_bits}-dequantization, please add the template arguments for the kernel to support this precision!"

        if scale is not None:
            assert input_q.numel() == fp_out.numel(), \
            f'[De-quantization Error]: quantized data should have the same size as original tensor when scale is not None!'
            input_q = torch.cat([input_q.reshape(-1, self.group_size), scale], dim=-1).contiguous()
        fp_quant_module.dequantize(fp_out, input_q, self.group_size, q_mantisa_bits, q_bits - q_mantisa_bits - 1)
        return fp_out

    def selective_dequantize(self,
                             input_q,
                             indexes,
                             fp_out=None,
                             q_bits=8,
                             q_mantisa_bits=3,
                             scale=None) -> torch.Tensor:
        assert (not hasattr(self, 'orig_shape') or len(self.orig_shape) == 3), \
            "Selective-Dequantization works on 3d tensor only! Please reshape the tensor before calling dequantize function."
        assert (self.orig_dtype is not None), \
            "[De-quantization Error]: you need to call quantize before dequantizing!"
        fp_out = torch.empty(
            (indexes.shape[0],
             *self.orig_shape[1:]), dtype=self.orig_dtype, device=input_q.device) if fp_out is None else fp_out
        if q_bits == 8:
            pass
        elif q_bits == 12:
            q_mantisa_bits = 4
        elif q_bits == 6:
            q_mantisa_bits = 2
        elif q_bits == 4:
            q_mantisa_bits = 1
        else:
            assert (0), \
                f"Missing {q_bits}-dequantization, please add the template arguments for the kernel to support this precision!"

        if scale is not None:
            assert input_q.numel() == fp_out.numel(), \
            f'[De-quantization Error]: quantized data should have the same size as original tensor when scale is not None!'
            input_q = torch.cat([input_q.reshape(-1, self.group_size), scale], dim=-1).contiguous()

        fp_quant_module.selective_dequantize(fp_out, input_q, indexes, self.group_size, q_mantisa_bits,
                                             q_bits - q_mantisa_bits - 1)
        return fp_out<|MERGE_RESOLUTION|>--- conflicted
+++ resolved
@@ -86,16 +86,11 @@
             del self.input_q
             del out
             gc.collect()
-<<<<<<< HEAD
-            torch.cuda.empty_cache()
-=======
             get_accelerator().empty_cache()
->>>>>>> 0584689d
             return data, self.scale
 
         return out
 
-<<<<<<< HEAD
     def to(self, *args, **kwargs):
         # Intermediate tensors may need to be moved to different devices
         if hasattr(self, 'input_q'):
@@ -103,8 +98,6 @@
         if hasattr(self, 'scale'):
             self.scale = self.scale.to(*args, **kwargs)
 
-=======
->>>>>>> 0584689d
     def get_scales(self):
         return fp_quant_module.get_scales(self.scale, self.num_groups)
 
