# Copyright (c) Microsoft Corporation.
# SPDX-License-Identifier: Apache-2.0

# DeepSpeed Team

from collections import defaultdict
from typing import Any, Dict, List, Set, Tuple, Union, cast

import torch
from torch import nn

from .layer import MoE


def has_moe_layers(m: nn.Module) -> Tuple[bool, int]:
    has_moe = False
    num_experts = 0

    for module in m.modules():
        if isinstance(module, MoE):
            has_moe = True
            num_experts = module.num_experts
            break
    return has_moe, num_experts


def is_moe_param(param: torch.Tensor) -> bool:
    if hasattr(param, "allreduce") and not param.allreduce:
        return True
    return False


def split_params_into_shared_and_expert_params(
        params: List[torch.nn.Parameter]) -> Tuple[List[torch.nn.Parameter], List[torch.nn.Parameter]]:
    shared_params: List[nn.Parameter] = []
    expert_params: List[nn.Parameter] = []

    for p in params:
        if is_moe_param(p):
            expert_params.append(p)
        else:
            shared_params.append(p)
    return shared_params, expert_params


def split_params_grads_into_shared_and_expert_params(
        group: List[torch.nn.Parameter]) -> Tuple[List[torch.Tensor], List[torch.Tensor]]:
    """Split grad of parameters into grads of non-expert params
    and grads of expert params. This is useful while computing
    grad-norms for clipping and overflow detection

        group (List[torch.nn.Parameter]):
    Args:
            The group of parameters to split

    Returns:
        Tuple[List[torch.Tensor], List[torch.Tensor]]:
        list of gradients for non MoE params, list of gradients of MoE params
    """
    expert_grads: List[torch.Tensor] = []
    shared_grads: List[torch.Tensor] = []

    for p in group:
        if p.grad is not None:
            if is_moe_param(p):
                expert_grads.append(p.grad.to(p.dtype))
            else:
                shared_grads.append(p.grad.to(p.dtype))
    return shared_grads, expert_grads


def split_params_into_different_moe_groups_for_optimizer(
        param_groups: Union[Dict[str, Any], Tuple[Dict[str, Any], ...], List[Dict[str, Any]]],
        max_group_size: Union[int, float] = 178956971) -> List[Dict[str, Any]]:
    """Split parameters into different MoE groups for optimizer

    Args:
        param_groups (Union[Dict[str, Any], Tuple[Dict[str, Any], ...], List[Dict[str, Any]]])
            The list of parameter groups to split

    Returns:
        List[Dict[str, Any]]:
        list of MoE/non-MoE groups for optimizer
    """
    if isinstance(param_groups, tuple):
        param_groups = list(param_groups)  # Tuple cannot be modified
    elif isinstance(param_groups, dict):
        param_groups = [param_groups]
    elif not isinstance(param_groups, list):
        raise ValueError(f"Unknown param group type of {type(param_groups)}")

    # gather all data parallel group names
    data_parallel_group_names: Set[str] = set()
    for param_group in param_groups:
        for param in cast(List[nn.Parameter], param_group["params"]):
            if is_moe_param(param):
                data_parallel_group_names.add(param.group_name)

    # Create the param MoE groups, leave param assign to next step
    group_moe: Dict[str, Dict[str, Dict[str, Any]]] = defaultdict(lambda: defaultdict(dict))
    for param_group in param_groups:
        for key in data_parallel_group_names:
            group_moe[param_group['name']][key] = {
                **param_group,
                'name': key,
                'moe': True,
                'params': [],
            }

    # Assign param
    for param_group in param_groups:
        new_params: List[nn.Parameter] = []

        for param in cast(List[nn.Parameter], param_group['params']):
            if is_moe_param(param):
                group_moe[param_group['name']][param.group_name]['params'].append(param)
            else:
                new_params.append(param)
        param_group['params'] = new_params

    # Flatten the moe groups
    if max_group_size is not None:
        for moe_group in group_moe.values():
            for param_group in moe_group.values():
                cur_group: List[nn.Parameter] = []
                all_groups: List[List[nn.Parameter]] = []
                size_of_cur_group = 0

                for param in cast(List[nn.Parameter], param_group['params']):
                    if size_of_cur_group + param.numel() <= max_group_size:
                        cur_group.append(param)
                        size_of_cur_group += param.numel()
                    else:
                        all_groups.append(cur_group)
                        cur_group = [param]
                        size_of_cur_group = param.numel()

                if cur_group:
                    all_groups.append(cur_group)

                for group in all_groups:
                    param_groups.append({**param_group, 'params': group})
    else:
        for moe_group in group_moe.values():
            for param_group in moe_group.values():
                param_groups.append(param_group)

    return param_groups


def is_moe_param_group(param_group):
    return param_group.get('moe', False)


def configure_moe_param_groups(model_parameters: List):
<<<<<<< HEAD
    # peak at the first element to determine how to proceed
    first = model_parameters[0]

    # match torch.optim.Optimizer expectations
    if not isinstance(first, (torch.Tensor, dict)):
        raise TypeError("param argument that would be given to the optimizer should be "
                        f"an iterable of Tensors or dicts, but got {type(first)}")

=======
    assert isinstance(model_parameters, list), "model_parameters must be a list"

    for p in model_parameters:
        # match torch.optim.Optimizer expectations,
        # see: https://github.com/pytorch/pytorch/blob/2ffab6e663b9c6951048b8c8ba82d2cc5ca5c2fc/torch/optim/optimizer.py#L270-L272
        if not isinstance(p, (torch.Tensor, dict)):
            raise TypeError("param argument that would be given to the optimizer should be "
                            f"an iterable of Tensors or dicts, but got {type(p)}")

    # peak at the first element to determine how to proceed
    first = model_parameters[0]

>>>>>>> ffe2223e
    # Case 1: model_parameters is a list of torch.nn.Parameter
    #   -> need to create moe compatible param groups
    if isinstance(first, torch.nn.Parameter):
        param_group = {'params': model_parameters, 'name': 'dense-params'}
        return split_params_into_different_moe_groups_for_optimizer(param_group)

    # Case 2: model_parameters is a list of param groups List[dict]
    #   -> moe compatible param groups might already exist, if not create them
    elif isinstance(first, dict):
        #there are no moe groups created
        if not any(['moe' in param_group for param_group in model_parameters]):
            return split_params_into_different_moe_groups_for_optimizer(model_parameters)
        else:
            # moe groups exist, nothing to do
            return model_parameters<|MERGE_RESOLUTION|>--- conflicted
+++ resolved
@@ -153,16 +153,6 @@
 
 
 def configure_moe_param_groups(model_parameters: List):
-<<<<<<< HEAD
-    # peak at the first element to determine how to proceed
-    first = model_parameters[0]
-
-    # match torch.optim.Optimizer expectations
-    if not isinstance(first, (torch.Tensor, dict)):
-        raise TypeError("param argument that would be given to the optimizer should be "
-                        f"an iterable of Tensors or dicts, but got {type(first)}")
-
-=======
     assert isinstance(model_parameters, list), "model_parameters must be a list"
 
     for p in model_parameters:
@@ -175,7 +165,6 @@
     # peak at the first element to determine how to proceed
     first = model_parameters[0]
 
->>>>>>> ffe2223e
     # Case 1: model_parameters is a list of torch.nn.Parameter
     #   -> need to create moe compatible param groups
     if isinstance(first, torch.nn.Parameter):
